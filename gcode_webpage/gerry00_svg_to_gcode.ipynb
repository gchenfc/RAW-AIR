{
 "cells": [
  {
   "cell_type": "markdown",
   "metadata": {},
   "source": [
    "This file converts an svg file into a gcode format the cable robot can read.  In particular, it converts it to just polylines.\n",
    "\n",
    "In the future, maybe we can switch to a spline representation, but for now it's polylines."
   ]
  },
  {
   "cell_type": "code",
   "execution_count": null,
   "metadata": {},
   "outputs": [],
   "source": [
    "import svgpathtools\n",
    "from pathlib import Path\n",
    "\n",
    "import numpy as np\n",
    "import matplotlib.pyplot as plt\n",
    "import dataclasses"
   ]
  },
  {
   "cell_type": "code",
   "execution_count": null,
   "metadata": {},
   "outputs": [],
   "source": [
    "# infile = Path('files/brush_path_test_0107_2024.svg')\n",
    "infile = Path('files/6R.svg')\n",
    "outfile = infile.with_suffix('.nc')\n",
    "print(infile, '->', outfile)"
   ]
  },
  {
   "cell_type": "code",
   "execution_count": null,
   "metadata": {},
   "outputs": [],
   "source": [
    "# First reorder the svg\n",
    "paths, attributes = svgpathtools.svg2paths(infile.as_posix())\n",
    "if False:\n",
    "    new_paths = [paths.pop()]\n",
    "    while paths:\n",
    "        end = new_paths[-1].end\n",
    "        closest = min(paths, key=lambda p: abs(p.start - end))\n",
    "        new_paths.append(closest)\n",
    "        paths.remove(closest)\n",
    "\n",
    "    svgpathtools.disvg(new_paths, filename=infile.with_stem(infile.stem + '_reordered').as_posix(), attributes=attributes)\n",
    "    paths = new_paths"
   ]
  },
  {
   "cell_type": "code",
   "execution_count": null,
   "metadata": {},
   "outputs": [],
   "source": [
    "def pt_to_mm(pt):\n",
    "    return pt / 72 * 25.4"
   ]
  },
  {
   "cell_type": "code",
   "execution_count": null,
   "metadata": {},
   "outputs": [],
   "source": [
    "# First convert to numpy polyline\n",
    "POINT_EVERY_N_MM = 20\n",
    "\n",
    "polylines = []\n",
    "\n",
    "for path in paths:\n",
    "    L = path.length()\n",
    "    ts = np.arange(0, 1, POINT_EVERY_N_MM * 0.8 / pt_to_mm(L))\n",
    "    ts = np.append(ts, 1)\n",
    "    ps = np.array([path.point(t) for t in ts])\n",
    "    ps = np.conjugate(pt_to_mm(ps))\n",
    "    polylines.append(np.stack([np.real(ps), np.imag(ps)], axis=1) * 1e-3)\n",
    "    # Sanity check\n",
    "    # print(np.mean(np.abs(np.diff(ps))), '\\t', np.max(np.abs(np.diff(ps[:-1])) - POINT_EVERY_N_MM))\n",
    "    print(f'{np.max(np.abs(np.diff(ps[:-1]))):.2f}', end='\\t')\n",
    "    assert np.all(np.abs(np.diff(ps[:-1])) - POINT_EVERY_N_MM < 0.5)\n",
    "# Sanity check\n",
    "for polyline in polylines:\n",
    "    # print(np.mean(np.linalg.norm(np.diff(polyline, axis=0), axis=1)))\n",
    "    assert np.all(np.linalg.norm(np.diff(polyline, axis=0), axis=1)*1000 - POINT_EVERY_N_MM < 0.5)"
   ]
  },
  {
   "cell_type": "code",
   "execution_count": null,
   "metadata": {},
   "outputs": [],
   "source": [
    "def plot_fig(polylines, kwargs={}):\n",
    "    POINT_EVERY_N_MM = 10\n",
    "    for polyline in polylines:\n",
    "        plt.plot(*polyline.T, '--', linewidth=0.5, **kwargs)\n",
    "    plt.axis('equal')\n",
    "plot_fig(polylines)"
   ]
  },
  {
   "cell_type": "code",
   "execution_count": null,
   "metadata": {},
   "outputs": [],
   "source": [
    "inch2m = lambda x: x * 25.4 / 1000\n",
    "X_OFFSET = (1.887 - 0.037) + inch2m(- 3 - 72 / 2 + 0.5) + 60e-3\n",
    "Y_OFFSET = 5.417 - 4.614 + 60e-3\n",
    "X1 = (1.887 - 0.037) - inch2m(3 / 2)  # between left and center panes\n",
    "X2 = (1.887 + inch2m(84) - 0.037) + inch2m(3 / 2)  # between center and right panes\n",
    "YMID = (Y_OFFSET - 60e-3 + inch2m(71.5)) + inch2m(2.5 / 2) # between top and bottom panes\n",
    "\n",
    "# Need to convert canvas coordinates into cable robot \"carriage\" coordinates\n",
    "cdprrestTbrush = np.array([21.0e-2, 38.5e-2]) - np.array([0.5334, 0.381]) / 2"
   ]
  },
  {
   "cell_type": "code",
<<<<<<< HEAD
   "execution_count": null,
=======
   "execution_count": 12,
>>>>>>> 2c749a9b
   "metadata": {},
   "outputs": [],
   "source": [
    "# Sanity checking!\n",
    "@dataclasses.dataclass\n",
    "class Bounds:\n",
    "    xmin: float\n",
    "    xmax: float\n",
    "    ymin: float\n",
    "    ymax: float\n",
    "    def inset(self, amt):\n",
    "        return Bounds(self.xmin + amt, self.xmax - amt, self.ymin + amt, self.ymax - amt)\n",
    "    def translate(self, x, y):\n",
    "        return Bounds(self.xmin + x, self.xmax + x, self.ymin + y, self.ymax + y)\n",
    "    def __repr__(self):\n",
    "        return f'Bounds{{X: [{self.xmin:.5f}, {self.xmax:.5f}], Y: [{self.ymin:.5f}, {self.ymax:.5f}]}}'\n",
    "    def xmid(self):\n",
    "        return (self.xmin + self.xmax) / 2\n",
    "    def ymid(self):\n",
    "        return (self.ymin + self.ymax) / 2\n",
    "    def size(self):\n",
    "        return (self.xmax - self.xmin, self.ymax - self.ymin)\n",
    "    def to_cdpr_lims(self):\n",
    "        return self.inset(60e-3).translate(*-cdprrestTbrush)\n",
    "    def filter(self, polylines, include_border=True, margin=inch2m(3/2)):\n",
    "        if margin != 0:\n",
    "            return self.inset(-margin).filter(polylines, include_border=include_border, margin=0)\n",
    "        if include_border:\n",
    "            cond = lambda pl: np.all((self.xmin <= pl[:,0]) & (pl[:,0] <= self.xmax) & (self.ymin <= pl[:,1]) & (pl[:,1] <= self.ymax))\n",
    "        else:\n",
    "            cond = lambda pl: np.all((self.xmin < pl[:,0]) & (pl[:,0] < self.xmax) & (self.ymin < pl[:,1]) & (pl[:,1] < self.ymax))\n",
    "        return list(filter(cond, polylines))\n",
    "\n",
    "BRUSH_R = (3.1e-2 + 0.8e-2) / 2\n",
    "BOUNDS_BOTTOM = Bounds(X1 + inch2m(3/2), X2 - inch2m(3/2), Y_OFFSET - 60e-3, YMID - inch2m(2.5/2))\n",
    "BOUNDS_TOP = Bounds(X1 + inch2m(3/2), X2 - inch2m(3/2), YMID + inch2m(2.5/2), YMID + inch2m(2.5/2) + inch2m(71.5))\n",
    "BOUNDS_LEFT = Bounds(X1 - inch2m(3/2+35.5), X1-inch2m(3/2), BOUNDS_BOTTOM.ymid() + inch2m(2.5/2), BOUNDS_TOP.ymid() - inch2m(2.5/2))\n",
    "BOUNDS_RIGHT = Bounds(X2 + inch2m(3/2), X2 + inch2m(3/2+35.5), BOUNDS_BOTTOM.ymid() + inch2m(2.5/2), BOUNDS_TOP.ymid() - inch2m(2.5/2))\n",
    "NAMES = ['Left', 'Right', 'Bottom', 'Top']\n",
    "PANE_BOUNDS = [BOUNDS_LEFT, BOUNDS_RIGHT, BOUNDS_BOTTOM, BOUNDS_TOP]\n",
    "\n",
    "print('Corner touch locs [BL-coords]:   ', BOUNDS_BOTTOM.inset(BRUSH_R).translate(-21.0e-2, -38.5e-2))\n",
    "print('Corner touch locs [cdpr-coords]: ', BOUNDS_BOTTOM.inset(BRUSH_R).translate(*-cdprrestTbrush))\n",
    "print('60mm buffer locs  [cdpr-coords]: ', BOUNDS_BOTTOM.inset(60e-3).translate(*-cdprrestTbrush))\n",
    "print()\n",
    "for name, bounds in zip(NAMES, PANE_BOUNDS):\n",
    "    print(f'{name:6} 60mm buffer: {bounds.to_cdpr_lims()}')\n",
    "print()\n",
    "for name, bounds in zip(NAMES, PANE_BOUNDS):\n",
    "    print(f'Size {name.lower():6} 60mm buffer: {bounds.to_cdpr_lims().size()}')"
   ]
  },
  {
   "cell_type": "code",
   "execution_count": null,
   "metadata": {},
   "outputs": [],
   "source": [
    "ONLY_ONE_PANE = None\n",
    "ONLY_ONE_PANE = BOUNDS_RIGHT.inset(60e-3)\n",
    "print(ONLY_ONE_PANE)"
   ]
  },
  {
   "cell_type": "code",
   "execution_count": null,
   "metadata": {},
   "outputs": [],
   "source": [
    "# Rescale and translate\n",
    "offset = np.min(np.concatenate(polylines, axis=0), axis=0) - np.array([X_OFFSET, Y_OFFSET])\n",
    "if ONLY_ONE_PANE is not None:\n",
    "    offset = np.min(np.concatenate(polylines, axis=0), axis=0) - np.array([ONLY_ONE_PANE.xmin, ONLY_ONE_PANE.ymin])\n",
    "polylines = [polyline - offset for polyline in polylines]\n",
    "# Separate the different panes\n",
    "panes = []\n",
    "for BOUNDS_PANE in [BOUNDS_LEFT, BOUNDS_RIGHT, BOUNDS_BOTTOM, BOUNDS_TOP]:\n",
    "    panes.append(BOUNDS_PANE.filter(polylines))\n",
    "assert sum(len(pane) for pane in panes) == len(polylines), 'some polylines not in any pane'\n",
    "\n",
    "plt.figure(figsize=(12, 4))\n",
    "plt.subplot(1, 2, 1)\n",
    "for pane, c in zip(panes, ['k', 'b', 'g', 'y']):\n",
    "    plot_fig(pane, {'color': c})\n",
    "plt.vlines([X1, X2], 0.8, 4.5, linewidth=0.5, color='r')\n",
    "plt.hlines(YMID, 0.8, 5.0, linewidth=0.5, color='r')\n",
    "\n",
    "# Remove outer rectangles\n",
    "def remove_outer_rectangle(polylines):\n",
    "    if not polylines:\n",
    "        return polylines\n",
    "    bl = np.min(np.concatenate(polylines, axis=0), axis=0)\n",
    "    # return [polyline for polyline in polylines if not np.any(np.all(polyline < bl + 5e-3, axis=1), axis=0)]\n",
    "    cond = lambda pl: np.sum(np.any(pl < bl + 5e-3, axis=1)) > len(pl) * 0.45\n",
    "    return [polyline for polyline in polylines if not cond(polyline)]\n",
    "def just_outer_rectangle(polylines):\n",
    "    if not polylines:\n",
    "        return polylines\n",
    "    bl = np.min(np.concatenate(polylines, axis=0), axis=0)\n",
    "    # return [polyline for polyline in polylines if np.any(np.all(polyline < bl + 5e-3, axis=1), axis=0)]\n",
    "    cond = lambda pl: np.sum(np.any(pl < bl + 5e-3, axis=1)) > len(pl) * 0.45\n",
    "    return [polyline for polyline in polylines if cond(polyline)]\n",
    "panes_inner = [remove_outer_rectangle(pane) for pane in panes]\n",
    "panes_outer = [just_outer_rectangle(pane) for pane in panes]\n",
    "for pane_inner, pane_outer, pane in zip(panes_inner, panes_outer, panes):\n",
    "    if not pane:\n",
    "        continue\n",
    "    assert len(pane_inner) + 1 == len(pane), 'Outer rectangle removal error'\n",
    "    assert len(pane_outer) == 1, 'Outer rectangle removal error'\n",
    "\n",
    "plt.subplot(1, 2, 2)\n",
    "for pane, c in zip(panes_inner, ['k', 'b', 'g', 'y']):\n",
    "    plot_fig(pane, {'color': c})"
   ]
  },
  {
   "cell_type": "code",
<<<<<<< HEAD
   "execution_count": null,
=======
   "execution_count": 13,
>>>>>>> 2c749a9b
   "metadata": {},
   "outputs": [],
   "source": [
    "# Print out bounds, for sanity checking\n",
    "print('Pane artwork bounds in BL coordinates:')\n",
    "for name, pane_outer in zip(NAMES, panes_outer):\n",
    "    if not pane_outer:\n",
    "        continue\n",
    "    xmin, ymin = np.min([np.min(polyline, axis=0) for polyline in pane_outer], axis=0)\n",
    "    xmax, ymax = np.max([np.max(polyline, axis=0) for polyline in pane_outer], axis=0)\n",
    "    print(f'  {name:6}: [{xmin:.5f}, {xmax:.5f}], [{ymin:.5f}, {ymax:.5f}]')\n",
    "print('Pane artwork bounds in cdpr coordinates:')\n",
    "# Translate to cdpr coordinates\n",
    "cdpr_panes_inner = [[-cdprrestTbrush + polyline for polyline in pane] for pane in panes_inner]\n",
    "cdpr_panes_outer = [[-cdprrestTbrush + polyline for polyline in pane] for pane in panes_outer]\n",
    "for name, pane_outer in zip(NAMES, cdpr_panes_outer):\n",
    "    if not pane_outer:\n",
    "        continue\n",
    "    xmin, ymin = np.min([np.min(polyline, axis=0) for polyline in pane_outer], axis=0)\n",
    "    xmax, ymax = np.max([np.max(polyline, axis=0) for polyline in pane_outer], axis=0)\n",
    "    print(f'  {name:6}: [{xmin:.5f}, {xmax:.5f}], [{ymin:.5f}, {ymax:.5f}]')\n",
    "\n",
    "# Print boundaries for reference\n",
    "print('Expected pane bounds (with 60mm buffer) in cdpr coordinates:')\n",
    "for name, bounds in zip(NAMES, PANE_BOUNDS):\n",
    "    print(f'  {name:6}: {bounds.to_cdpr_lims()}')\n",
    "# Print boundaries for reference\n",
    "print('Difference:')\n",
    "for name, bounds, pane_outer in zip(NAMES, PANE_BOUNDS, cdpr_panes_outer):\n",
    "    if not pane_outer:\n",
    "        continue\n",
    "    xmin, ymin = np.min([np.min(polyline, axis=0) for polyline in pane_outer], axis=0)\n",
    "    xmax, ymax = np.max([np.max(polyline, axis=0) for polyline in pane_outer], axis=0)\n",
    "    expected = bounds.to_cdpr_lims()\n",
    "    print(f'  {name:6}: [{xmin-expected.xmin:.5f}, {xmax-expected.xmax:.5f}], [{ymin-expected.ymin:.5f}, {ymax-expected.ymax:.5f}]')"
   ]
  },
  {
   "cell_type": "code",
   "execution_count": null,
   "metadata": {},
   "outputs": [],
   "source": [
    "# Export panes\n",
    "for fname, pl in zip(NAMES, cdpr_panes_inner):\n",
    "    if not pl:\n",
    "        continue\n",
    "    outfile_ = outfile.with_stem(outfile.stem + '_' + fname.lower())\n",
    "    with open(outfile_, 'w') as f:\n",
    "        for polyline in pl:\n",
    "            xs, ys = polyline.T * 1e3\n",
    "            # Write path to file\n",
    "            f.write(f'G0 X{xs[0]:.3f} Y{ys[0]:.3f}\\n')\n",
    "            for x, y in zip(xs, ys):\n",
    "                f.write(f'G1 X{x:.3f} Y{y:.3f}\\n')\n",
    "            f.write(f'G0 X{xs[-1]:.3f} Y{ys[-1]:.3f}\\n')"
   ]
  },
  {
   "cell_type": "code",
   "execution_count": null,
   "metadata": {},
   "outputs": [],
   "source": []
  }
 ],
 "metadata": {
  "kernelspec": {
   "display_name": "base",
   "language": "python",
   "name": "python3"
  },
  "language_info": {
   "codemirror_mode": {
    "name": "ipython",
    "version": 3
   },
   "file_extension": ".py",
   "mimetype": "text/x-python",
   "name": "python",
   "nbconvert_exporter": "python",
   "pygments_lexer": "ipython3",
   "version": "3.9.6"
  },
  "vscode": {
   "interpreter": {
    "hash": "402f513bd64bb05ccdfd11315d0c88453571d1d1d73db48414a1b2a41f771ebc"
   }
  }
 },
 "nbformat": 4,
 "nbformat_minor": 2
}<|MERGE_RESOLUTION|>--- conflicted
+++ resolved
@@ -126,11 +126,7 @@
   },
   {
    "cell_type": "code",
-<<<<<<< HEAD
-   "execution_count": null,
-=======
-   "execution_count": 12,
->>>>>>> 2c749a9b
+   "execution_count": null,
    "metadata": {},
    "outputs": [],
    "source": [
@@ -248,11 +244,7 @@
   },
   {
    "cell_type": "code",
-<<<<<<< HEAD
-   "execution_count": null,
-=======
-   "execution_count": 13,
->>>>>>> 2c749a9b
+   "execution_count": null,
    "metadata": {},
    "outputs": [],
    "source": [
